--- conflicted
+++ resolved
@@ -274,16 +274,11 @@
     out : Scan
         The scan.
     """
-<<<<<<< HEAD
 
     time = time or dt.datetime.now(tz=dt.timezone.utc).isoformat(
         timespec="seconds"
     )
-
-    warehouse = create_warehouse()
-=======
     warehouse = create_warehouse(warehouse_name)
->>>>>>> 45be6f9e
     scan = Scan(
         warehouse=warehouse,
         scan_yml=scan_yml,
@@ -466,11 +461,8 @@
         scan_yml,
         variables=variables,
         soda_server_client=soda_server_client,
-<<<<<<< HEAD
         time=time,
-=======
         warehouse_name=warehouse_name,
->>>>>>> 45be6f9e
     )
     scan.execute()
 
