from __future__ import annotations

import datetime as dt
from pathlib import Path
from types import TracebackType
from typing import Any

from pyspark.sql import DataFrame, Row, SparkSession
from sodasql.common.yaml_helper import YamlHelper
from sodasql.dialects.spark_dialect import SparkDialect
from sodasql.scan.file_system import FileSystemSingleton
from sodasql.scan.scan import Scan
from sodasql.scan.scan_result import ScanResult
from sodasql.scan.scan_yml import ScanYml
from sodasql.scan.scan_yml_parser import ScanYmlParser
from sodasql.scan.warehouse import Warehouse
from sodasql.scan.warehouse_yml import WarehouseYml
from sodasql.soda_server_client.soda_server_client import SodaServerClient


class Cursor:
    """
    Mock a pyodbc cursor.

    Source
    ------
    https://github.com/mkleehammer/pyodbc/wiki/Cursor
    """

    def __init__(self) -> None:
        self._df: DataFrame | None = None

    def __enter__(self) -> Cursor:
        return self

    def __exit__(
        self,
        exc_type: type[BaseException] | None,
        exc_val: Exception | None,
        exc_tb: TracebackType | None,
    ) -> bool:
        self.close()
        return True

    @property
    def description(
        self,
    ) -> list[tuple[str, str, None, None, None, None, bool]]:
<<<<<<< HEAD
        """
        The description.

        Returns
        -------
        out : list[tuple[str, str, None, None, None, None, bool]]
            The description.

        Source
        ------
        https://github.com/mkleehammer/pyodbc/wiki/Cursor#description
        """
        if self._df is None:
            description = list()
        else:
            description = [
                (
                    field.name,
                    field.dataType.simpleString(),
                    None,
                    None,
                    None,
                    None,
                    field.nullable,
                )
                for field in self._df.schema.fields
            ]
        return description

    def close(self) -> None:
        """
        Close the connection.

        Source
        ------
        https://github.com/mkleehammer/pyodbc/wiki/Cursor#close
        """
=======
        """
        The description.

        Returns
        -------
        out : list[tuple[str, str, None, None, None, None, bool]]
            The description.

        Source
        ------
        https://github.com/mkleehammer/pyodbc/wiki/Cursor#description
        """
        if self._df is None:
            description = list()
        else:
            description = [
                (
                    field.name,
                    field.dataType.simpleString(),
                    None,
                    None,
                    None,
                    None,
                    field.nullable,
                )
                for field in self._df.schema.fields
            ]
        return description

    def close(self) -> None:
        """
        Close the connection.

        Source
        ------
        https://github.com/mkleehammer/pyodbc/wiki/Cursor#close
        """
>>>>>>> 0f1c198d
        self._df = None

    def execute(self, sql: str, *parameters: Any) -> None:
        """
        Execute a sql statement.

        Parameters
        ----------
        sql : str
            Execute a sql statement.
        *parameters : Any
            The parameters.

        Raises
        ------
        NotImplementedError
            If there are parameters given. We do not format sql statements.

        Source
        ------
        https://github.com/mkleehammer/pyodbc/wiki/Cursor#executesql-parameters
        """
        if len(parameters) > 0:
            raise NotImplementedError(
                "Formatting sql statement is not implemented."
            )
        spark_session = SparkSession.builder.getOrCreate()
        self._df = spark_session.sql(sql)

    def fetchall(self) -> list[Row]:
        """
        Fetch all data.

        Returns
        -------
        out : list[Row]
            The rows.
<<<<<<< HEAD
=======

        Source
        ------
        https://github.com/mkleehammer/pyodbc/wiki/Cursor#fetchall
>>>>>>> 0f1c198d
        """
        if self._df is None:
            rows = list()
        else:
            rows = self._df.collect()
        return rows

    def fetchone(self) -> Row | None:
        """
        Fetch the first output.

        Returns
        -------
        out : Row | None
            The first row.

        Source
        ------
        https://github.com/mkleehammer/pyodbc/wiki/Cursor#fetchone
        """
        if self._df is None:
            row = None
        else:
            row = self._df.first()
        return row


class Connection:
    """
    Mock a pyodbc connection.
<<<<<<< HEAD

    Source
    ------
    https://github.com/mkleehammer/pyodbc/wiki/Connection
    """

=======

    Source
    ------
    https://github.com/mkleehammer/pyodbc/wiki/Connection
    """

>>>>>>> 0f1c198d
    def cursor(self) -> Cursor:
        """
        Get a cursor.

        Returns
        -------
        out : Cursor
            The cursor.
<<<<<<< HEAD
        """
        return Cursor()


=======

        Source
        ------
        https://github.com/mkleehammer/pyodbc/wiki/Connection#cursor
        """
        return Cursor()


>>>>>>> 0f1c198d
class _SparkDialect(SparkDialect):
    def __init__(self) -> None:
        super().__init__(None)
        self.database = "global_temp"

    def create_connection(self) -> Connection:
        """
        Create a connection.

        Returns
        -------
        out : Connection
            A connection.
        """
        return Connection()


def create_scan_yml(scan_definition: str | Path) -> ScanYml:
    """
    Create a scan yml

    Parameters
    ----------
    scan_definition: Union[str, Path]
        The path to a scan file or the content of a scan file.

    Returns
    -------
    out :
        The scan yml.
    """
    try:
        is_file = Path(scan_definition).is_file()
    except OSError:
        scan_yml_str = scan_definition
    else:
        if is_file:
            file_system = FileSystemSingleton.INSTANCE
            scan_yml_str = file_system.file_read_as_str(scan_definition)
        else:
            scan_yml_str = scan_definition

    scan_yml_dict = YamlHelper.parse_yaml(scan_yml_str, scan_definition)
    scan_yml_parser = ScanYmlParser(scan_yml_dict, str(scan_definition))
    scan_yml_parser.log()
    scan_yml = scan_yml_parser.scan_yml
    return scan_yml


def create_warehouse_yml() -> WarehouseYml:
    """Create Spark a ware house yml."""
    warehouse_yml = WarehouseYml(
        name="sodaspark",
        dialect=_SparkDialect(),
    )
    return warehouse_yml


def create_warehouse() -> Warehouse:
    """Create a ware house."""
    warehouse_yml = create_warehouse_yml()
    warehouse = Warehouse(warehouse_yml)
    return warehouse


def create_scan(
    scan_yml: ScanYml, soda_server_client: SodaServerClient | None = None
) -> Scan:
    """
    Create a scan object

    Parameters
    ----------
    scan_yml : ScanYml
        The scan yml.
    soda_server_client : Optional[SodaServerClient] (default : None)
        A soda server client.

    Returns
    -------
    out : Scan
        The scan.
    """
    warehouse = create_warehouse()
    scan = Scan(
        warehouse=warehouse,
        scan_yml=scan_yml,
        soda_server_client=soda_server_client,
        time=dt.datetime.now(tz=dt.timezone.utc).isoformat(timespec="seconds"),
    )
    return scan


def execute(
    scan_definition: str | Path,
    df: DataFrame,
    *,
    soda_server_client: SodaServerClient | None = None,
) -> ScanResult:
    """
    Execute a scan on a data frame.

    Parameters
    ----------
    scan_definition : Union[str, Path]
        The path to a scan file or the content of a scan file.
    df: DataFrame
        The data frame to be scanned.
    soda_server_client : Optional[SodaServerClient] (default : None)
        A soda server client.

    Returns
    -------
    out : ScanResult
        The scan results.
    """
    scan_yml = create_scan_yml(scan_definition)
    df.createOrReplaceGlobalTempView(scan_yml.table_name)
    scan = create_scan(scan_yml, soda_server_client=soda_server_client)
    scan.execute()
    return scan.scan_result<|MERGE_RESOLUTION|>--- conflicted
+++ resolved
@@ -46,7 +46,6 @@
     def description(
         self,
     ) -> list[tuple[str, str, None, None, None, None, bool]]:
-<<<<<<< HEAD
         """
         The description.
 
@@ -84,45 +83,6 @@
         ------
         https://github.com/mkleehammer/pyodbc/wiki/Cursor#close
         """
-=======
-        """
-        The description.
-
-        Returns
-        -------
-        out : list[tuple[str, str, None, None, None, None, bool]]
-            The description.
-
-        Source
-        ------
-        https://github.com/mkleehammer/pyodbc/wiki/Cursor#description
-        """
-        if self._df is None:
-            description = list()
-        else:
-            description = [
-                (
-                    field.name,
-                    field.dataType.simpleString(),
-                    None,
-                    None,
-                    None,
-                    None,
-                    field.nullable,
-                )
-                for field in self._df.schema.fields
-            ]
-        return description
-
-    def close(self) -> None:
-        """
-        Close the connection.
-
-        Source
-        ------
-        https://github.com/mkleehammer/pyodbc/wiki/Cursor#close
-        """
->>>>>>> 0f1c198d
         self._df = None
 
     def execute(self, sql: str, *parameters: Any) -> None:
@@ -160,13 +120,10 @@
         -------
         out : list[Row]
             The rows.
-<<<<<<< HEAD
-=======
 
         Source
         ------
         https://github.com/mkleehammer/pyodbc/wiki/Cursor#fetchall
->>>>>>> 0f1c198d
         """
         if self._df is None:
             rows = list()
@@ -197,21 +154,12 @@
 class Connection:
     """
     Mock a pyodbc connection.
-<<<<<<< HEAD
 
     Source
     ------
     https://github.com/mkleehammer/pyodbc/wiki/Connection
     """
 
-=======
-
-    Source
-    ------
-    https://github.com/mkleehammer/pyodbc/wiki/Connection
-    """
-
->>>>>>> 0f1c198d
     def cursor(self) -> Cursor:
         """
         Get a cursor.
@@ -220,21 +168,10 @@
         -------
         out : Cursor
             The cursor.
-<<<<<<< HEAD
         """
         return Cursor()
 
 
-=======
-
-        Source
-        ------
-        https://github.com/mkleehammer/pyodbc/wiki/Connection#cursor
-        """
-        return Cursor()
-
-
->>>>>>> 0f1c198d
 class _SparkDialect(SparkDialect):
     def __init__(self) -> None:
         super().__init__(None)
